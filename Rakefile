--- conflicted
+++ resolved
@@ -1,51 +1,4 @@
 begin
-<<<<<<< HEAD
-  hanna_dir = '/Users/mislav/Projects/Hanna/lib'
-  $:.unshift hanna_dir if File.exists? hanna_dir
-  require 'hanna/rdoctask'
-rescue LoadError
-  require 'rake'
-  require 'rake/rdoctask'
-end
-load 'test/tasks.rake'
-
-desc 'Default: run unit tests.'
-task :default => :test
-
-desc 'Generate RDoc documentation for the will_paginate plugin.'
-Rake::RDocTask.new(:rdoc) do |rdoc|
-  rdoc.rdoc_files.include('README.rdoc', 'LICENSE', 'CHANGELOG.rdoc').
-    include('lib/**/*.rb').
-    exclude('lib/will_paginate/named_scope*').
-    exclude('lib/will_paginate/array.rb').
-    exclude('lib/will_paginate/version.rb')
-  
-  rdoc.main = "README.rdoc" # page to start on
-  rdoc.title = "will_paginate documentation"
-  
-  rdoc.rdoc_dir = 'doc' # rdoc output folder
-  rdoc.options << '--inline-source' << '--charset=UTF-8'
-  rdoc.options << '--webcvs=http://github.com/mislav/will_paginate/tree/master/'
-end
-
-desc %{Update ".manifest" with the latest list of project filenames. Respect\
-.gitignore by excluding everything that git ignores. Update `files` and\
-`test_files` arrays in "*.gemspec" file if it's present.}
-task :manifest do
-  list = `git ls-files --full-name --exclude=*.gemspec --exclude=.*`.chomp.split("\n")
-  
-  if spec_file = Dir['*.gemspec'].first
-    spec = File.read spec_file
-    spec.gsub! /^(\s* s.(test_)?files \s* = \s* )( \[ [^\]]* \] | %w\( [^)]* \) )/mx do
-      assignment = $1
-      bunch = $2 ? list.grep(/^test\//) : list
-      '%s%%w(%s)' % [assignment, bunch.join(' ')]
-    end
-      
-    File.open(spec_file, 'w') { |f| f << spec }
-  end
-  File.open('.manifest', 'w') { |f| f << list.join("\n") }
-=======
   require 'rspec/core/rake_task'
 rescue LoadError
   # no spec tasks
@@ -64,7 +17,6 @@
       t.pattern = %w'spec/finders/active_record_spec.rb spec/view_helpers/action_view_spec.rb'
     end
   end
->>>>>>> a2648e77
 end
 
 desc 'Create necessary databases'
