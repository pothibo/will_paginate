require 'rake/testtask'
require 'rake/rdoctask'
<<<<<<< HEAD
require 'config/requirements'
require 'config/hoe' # setup Hoe + all gem configuration
=======
require 'config/release'
>>>>>>> 97965b09

desc 'Default: run unit tests.'
task :default => :test

desc 'Test the will_paginate plugin.'
Rake::TestTask.new(:test) do |t|
  t.pattern = 'test/**/*_test.rb'
  t.verbose = true
end

# I want to specify environment variables at call time
class EnvTestTask < Rake::TestTask
  attr_accessor :env

  def ruby(*args)
    env.each { |key, value| ENV[key] = value } if env
    super
    env.keys.each { |key| ENV.delete key } if env
  end
end

for configuration in %w( sqlite3 mysql postgres )
  EnvTestTask.new("test_#{configuration}") do |t|
    t.pattern = 'test/finder_test.rb'
    t.verbose = true
    t.env = { 'DB' => configuration }
  end
end

task :test_databases => %w(test_mysql test_sqlite3 test_postgres)

desc %{Test everything on SQLite3, MySQL and PostgreSQL}
task :test_full => %w(test test_mysql test_postgres)

desc %{Test everything with Rails 1.2.x and 2.0.x gems}
task :test_all do
  all = Rake::Task['test_full']
  ENV['RAILS_VERSION'] = '~>1.2.6'
  all.invoke 
  # reset the invoked flag
  %w( test_full test test_mysql test_postgres ).each do |name|
    Rake::Task[name].instance_variable_set '@already_invoked', false
  end
  # do it again
  ENV['RAILS_VERSION'] = '~>2.0.2'
  all.invoke 
end

desc 'Generate RDoc documentation for the will_paginate plugin.'
Rake::RDocTask.new(:rdoc) do |rdoc|
  files = ['README', 'LICENSE', 'lib/**/*.rb']
  rdoc.rdoc_files.add(files)
  rdoc.main = "README" # page to start on
  rdoc.title = "will_paginate"
  
  templates = %w[/Users/chris/ruby/projects/err/rock/template.rb /var/www/rock/template.rb]
  rdoc.template = templates.find { |t| File.exists? t }
  
  rdoc.rdoc_dir = 'doc' # rdoc output folder
  rdoc.options << '--inline-source'
  rdoc.options << '--charset=UTF-8'
end<|MERGE_RESOLUTION|>--- conflicted
+++ resolved
@@ -1,11 +1,6 @@
 require 'rake/testtask'
 require 'rake/rdoctask'
-<<<<<<< HEAD
-require 'config/requirements'
-require 'config/hoe' # setup Hoe + all gem configuration
-=======
 require 'config/release'
->>>>>>> 97965b09
 
 desc 'Default: run unit tests.'
 task :default => :test
