--- conflicted
+++ resolved
@@ -1,23 +1,8 @@
 require 'set'
 
-<<<<<<< HEAD
-# helper to check for method existance in ruby 1.8- and 1.9-compatible way
-# because `methods`, `instance_methods` and others return strings in 1.8 and symbols in 1.9
-#
-#   ['foo', 'bar'].include_method?(:foo) # => true
-class Array
-  def include_method?(name)
-    name = name.to_sym
-    !!(find { |item| item.to_sym == name })
-  end
-end
-
-unless Hash.instance_methods.include_method? :except
-=======
 # copied from ActiveSupport so we don't depend on it
 
 unless Hash.method_defined? :except
->>>>>>> a2648e77
   Hash.class_eval do
     # Returns a new hash without the given keys.
     def except(*keys)
@@ -32,19 +17,6 @@
   end
 end
 
-<<<<<<< HEAD
-unless Hash.instance_methods.include_method? :slice
-  Hash.class_eval do
-    # Returns a new hash with only the given keys.
-    def slice(*keys)
-      allowed = Set.new(respond_to?(:convert_key) ? keys.map { |key| convert_key(key) } : keys)
-      reject { |key,| !allowed.include?(key) }
-    end
-
-    # Replaces the hash with only the given keys.
-    def slice!(*keys)
-      replace(slice(*keys))
-=======
 unless String.method_defined? :underscore
   String.class_eval do
     def underscore
@@ -53,7 +25,6 @@
         gsub(/([a-z\d])([A-Z])/,'\1_\2').
         tr("-", "_").
         downcase
->>>>>>> a2648e77
     end
   end
 end