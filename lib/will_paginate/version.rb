--- conflicted
+++ resolved
@@ -1,16 +1,8 @@
-<<<<<<< HEAD
-module WillPaginate
-  module VERSION
-    MAJOR = 2
-    MINOR = 3
-    TINY  = 15
-=======
 module WillPaginate #:nodoc:
   module VERSION #:nodoc:
     MAJOR = 3
     MINOR = 0
     TINY  = 'pre4'
->>>>>>> a2648e77
 
     STRING = [MAJOR, MINOR, TINY].join('.')
   end
