# encoding: utf-8
require 'will_paginate/core_ext'
require 'will_paginate/i18n'
require 'will_paginate/deprecation'

module WillPaginate
  # = Will Paginate view helpers
  #
  # The main view helper is +will_paginate+. It renders the pagination links
  # for the given collection. The helper itself is lightweight and serves only
  # as a wrapper around LinkRenderer instantiation; the renderer then does
  # all the hard work of generating the HTML.
  module ViewHelpers
    class << self
      # Write to this hash to override default options on the global level:
      #
      #   WillPaginate::ViewHelpers.pagination_options[:page_links] = false
      #
      attr_accessor :pagination_options
    end

    # default view options
    self.pagination_options = Deprecation::Hash.new \
      :class          => 'pagination',
      :previous_label => nil,
      :next_label     => nil,
      :inner_window   => 4, # links around the current page
      :outer_window   => 1, # links around beginning and end
      :link_separator => ' ', # single space is friendly to spiders and non-graphic browsers
      :param_name     => :page,
      :params         => nil,
      :page_links     => true,
      :container      => true

    label_deprecation = Proc.new { |key, value|
      "set the 'will_paginate.#{key}' key in your i18n locale instead of editing pagination_options" if defined? Rails
    }
    pagination_options.deprecate_key(:previous_label, :next_label, &label_deprecation)
    pagination_options.deprecate_key(:renderer) { |key, _| "pagination_options[#{key.inspect}] shouldn't be set globally" }

    include WillPaginate::I18n

    # Returns HTML representing page links for a WillPaginate::Collection-like object.
    # In case there is no more than one page in total, nil is returned.
    # 
    # ==== Options
    # * <tt>:class</tt> -- CSS class name for the generated DIV (default: "pagination")
    # * <tt>:previous_label</tt> -- default: "« Previous"
    # * <tt>:next_label</tt> -- default: "Next »"
    # * <tt>:page_links</tt> -- when false, only previous/next links are rendered (default: true)
    # * <tt>:inner_window</tt> -- how many links are shown around the current page (default: 4)
    # * <tt>:outer_window</tt> -- how many links are around the first and the last page (default: 1)
<<<<<<< HEAD
    # * <tt>:link_separator</tt> -- string separator for page HTML elements (default: single space)
=======
    # * <tt>:separator</tt> -- string separator for page HTML elements (default: single space)
    # 
    # HTML options:
    # * <tt>:class</tt> -- CSS class name for the generated DIV (default: "pagination")
    # * <tt>:container</tt> -- toggles rendering of the DIV container for pagination links, set to
    #   false only when you are rendering your own pagination markup (default: true)
    # * <tt>:id</tt> -- HTML ID for the container (default: nil). Pass +true+ to have the ID
    #   automatically generated from the class name of objects in collection: for example, paginating
    #   ArticleComment models would yield an ID of "article_comments_pagination".
    # * <tt>:remote</tt> -- sets to true the data-remote or remote attribute, depending of the inplementation of link_to
    #
    # Advanced options:
>>>>>>> 09c91df3
    # * <tt>:param_name</tt> -- parameter name for page number in URLs (default: <tt>:page</tt>)
    # * <tt>:params</tt> -- additional parameters when generating pagination links
    #   (eg. <tt>:controller => "foo", :action => nil</tt>)
    # * <tt>:renderer</tt> -- class name, class or instance of a link renderer (default in Rails:
    #   <tt>WillPaginate::ActionView::LinkRenderer</tt>)
    # * <tt>:page_links</tt> -- when false, only previous/next links are rendered (default: true)
    # * <tt>:container</tt> -- toggles rendering of the DIV container for pagination links, set to
    #   false only when you are rendering your own pagination markup (default: true)
    #
    # All options not recognized by will_paginate will become HTML attributes on the container
    # element for pagination links (the DIV). For example:
    # 
    #   <%= will_paginate @posts, :style => 'color:blue' %>
    #
    # will result in:
    #
    #   <div class="pagination" style="color:blue"> ... </div>
    #
    def will_paginate(collection, options = {})
      # early exit if there is nothing to render
      return nil unless collection.total_pages > 1

      options = WillPaginate::ViewHelpers.pagination_options.merge(options)

      options[:previous_label] ||= will_paginate_translate(:previous_label) { '&#8592; Previous' }
      options[:next_label]     ||= will_paginate_translate(:next_label) { 'Next &#8594;' }

      # get the renderer instance
      renderer = case options[:renderer]
      when nil
        raise ArgumentError, ":renderer not specified"
      when String
        klass = if options[:renderer].respond_to? :constantize then options[:renderer].constantize
          else Object.const_get(options[:renderer]) # poor man's constantize
          end
        klass.new
      when Class then options[:renderer].new
      else options[:renderer]
      end
      # render HTML for pagination
      renderer.prepare collection, options, self
      renderer.to_html
    end

    # Renders a message containing number of displayed vs. total entries.
    #
    #   <%= page_entries_info @posts %>
    #   #-> Displaying posts 6 - 12 of 26 in total
    #
    # The default output contains HTML. Use ":html => false" for plain text.
    def page_entries_info(collection, options = {})
<<<<<<< HEAD
      model = options[:model]
      model = collection.first.class unless model or collection.empty?
      model ||= 'entry'
      model_key = if model.respond_to? :model_name
                    model.model_name.i18n_key  # ActiveModel::Naming
                  else
                    model.to_s.underscore
                  end

      if options.fetch(:html, true)
        b, eb = '<b>', '</b>'
        sp = '&nbsp;'
        html_key = '_html'
=======
      entry_name = options[:entry_name] ||
        (collection.empty?? 'entry' : collection.first.class.name.underscore.sub('_', ' '))
      
      if collection.total_pages < 2
        case collection.size
        when 0; "No #{entry_name.pluralize} found"
        when 1; "Displaying <b>1</b> #{entry_name}"
        else;   "Displaying <b>all #{collection.size}</b> #{entry_name.pluralize}"
        end
      else
        %{Displaying #{entry_name.pluralize} <b>%d&nbsp;-&nbsp;%d</b> of <b>%d</b> in total} % [
          collection.offset + 1,
          collection.offset + collection.length,
          collection.total_entries
        ]
      end
    end
    
    if respond_to? :safe_helper
      safe_helper :will_paginate, :paginated_section, :page_entries_info
    end
    
    def self.total_pages_for_collection(collection) #:nodoc:
      if collection.respond_to?('page_count') and !collection.respond_to?('total_pages')
        WillPaginate::Deprecation.warn %{
          You are using a paginated collection of class #{collection.class.name}
          which conforms to the old API of WillPaginate::Collection by using
          `page_count`, while the current method name is `total_pages`. Please
          upgrade yours or 3rd-party code that provides the paginated collection}, caller
        class << collection
          def total_pages; page_count; end
        end
      end
      collection.total_pages
    end
  end

  # This class does the heavy lifting of actually building the pagination
  # links. It is used by the <tt>will_paginate</tt> helper internally.
  class LinkRenderer

    # The gap in page links is represented by:
    #
    #   <span class="gap">&hellip;</span>
    attr_accessor :gap_marker
    
    def initialize
      @gap_marker = '<span class="gap">&hellip;</span>'
    end
    
    # * +collection+ is a WillPaginate::Collection instance or any other object
    #   that conforms to that API
    # * +options+ are forwarded from +will_paginate+ view helper
    # * +template+ is the reference to the template being rendered
    def prepare(collection, options, template)
      @collection = collection
      @options    = options
      @template   = template

      # reset values in case we're re-using this instance
      @total_pages = @param_name = @url_string = nil
    end

    # Process it! This method returns the complete HTML string which contains
    # pagination links. Feel free to subclass LinkRenderer and change this
    # method as you see fit.
    def to_html
      links = @options[:page_links] ? windowed_links : []
      # previous/next buttons
      links.unshift page_link_or_span(@collection.previous_page, 'disabled prev_page', @options[:previous_label])
      links.push    page_link_or_span(@collection.next_page,     'disabled next_page', @options[:next_label])
      
      html = links.join(@options[:separator])
      html = html.html_safe if html.respond_to? :html_safe
      @options[:container] ? @template.content_tag(:div, html, html_attributes) : html
    end

    # Returns the subset of +options+ this instance was initialized with that
    # represent HTML attributes for the container element of pagination links.
    def html_attributes
      return @html_attributes if @html_attributes
      @html_attributes = @options.except *(WillPaginate::ViewHelpers.pagination_options.keys - [:class])
      # pagination of Post models will have the ID of "posts_pagination"
      if @options[:container] and @options[:id] === true
        @html_attributes[:id] = @collection.first.class.name.underscore.pluralize + '_pagination'
      end
      @html_attributes
    end
    
  protected

    # Collects link items for visible page numbers.
    def windowed_links
      prev = nil

      visible_page_numbers.inject [] do |links, n|
        # detect gaps:
        links << gap_marker if prev and n > prev + 1
        links << page_link_or_span(n, 'current')
        prev = n
        links
      end
    end

    # Calculates visible page numbers using the <tt>:inner_window</tt> and
    # <tt>:outer_window</tt> options.
    def visible_page_numbers
      inner_window, outer_window = @options[:inner_window].to_i, @options[:outer_window].to_i
      window_from = current_page - inner_window
      window_to = current_page + inner_window
      
      # adjust lower or upper limit if other is out of bounds
      if window_to > total_pages
        window_from -= window_to - total_pages
        window_to = total_pages
      end
      if window_from < 1
        window_to += 1 - window_from
        window_from = 1
        window_to = total_pages if window_to > total_pages
      end
      
      visible   = (1..total_pages).to_a
      left_gap  = (2 + outer_window)...window_from
      right_gap = (window_to + 1)...(total_pages - outer_window)
      visible  -= left_gap.to_a  if left_gap.last - left_gap.first > 1
      visible  -= right_gap.to_a if right_gap.last - right_gap.first > 1

      visible
    end
    
    def page_link_or_span(page, span_class, text = nil)
      text ||= page.to_s
      text = text.html_safe if text.respond_to? :html_safe
      
      if page and page != current_page
        classnames = span_class && span_class.index(' ') && span_class.split(' ', 2).last
        page_link page, text, :rel => rel_value(page), :class => classnames, :remote => @options[:remote]
>>>>>>> 09c91df3
      else
        b = eb = html_key = ''
        sp = ' '
      end

      model_count = collection.total_pages > 1 ? 5 : collection.size
      defaults = ["models.#{model_key}"]
      defaults << Proc.new { |_, opts|
        if model.respond_to? :model_name
          model.model_name.human(:count => opts[:count])
        else
          name = model_key.to_s.tr('_', ' ')
          raise "can't pluralize model name: #{model.inspect}" unless name.respond_to? :pluralize
          opts[:count] == 1 ? name : name.pluralize
        end
      }
      model_name = will_paginate_translate defaults, :count => model_count

      if collection.total_pages < 2
        i18n_key = :"page_entries_info.single_page#{html_key}"
        keys = [:"#{model_key}.#{i18n_key}", i18n_key]

        will_paginate_translate keys, :count => collection.size, :model => model_name do |_, opts|
          case opts[:count]
          when 0; "No #{opts[:model]} found"
          when 1; "Displaying #{b}1#{eb} #{opts[:model]}"
          else    "Displaying #{b}all#{sp}#{opts[:count]}#{eb} #{opts[:model]}"
          end
        end
      else
        i18n_key = :"page_entries_info.multi_page#{html_key}"
        keys = [:"#{model_key}.#{i18n_key}", i18n_key]
        params = {
          :model => model_name, :count => collection.total_entries,
          :from => collection.offset + 1, :to => collection.offset + collection.length
        }
        will_paginate_translate keys, params do |_, opts|
          %{Displaying %s #{b}%d#{sp}-#{sp}%d#{eb} of #{b}%d#{eb} in total} %
            [ opts[:model], opts[:from], opts[:to], opts[:count] ]
        end
      end
    end
  end
end<|MERGE_RESOLUTION|>--- conflicted
+++ resolved
@@ -50,9 +50,6 @@
     # * <tt>:page_links</tt> -- when false, only previous/next links are rendered (default: true)
     # * <tt>:inner_window</tt> -- how many links are shown around the current page (default: 4)
     # * <tt>:outer_window</tt> -- how many links are around the first and the last page (default: 1)
-<<<<<<< HEAD
-    # * <tt>:link_separator</tt> -- string separator for page HTML elements (default: single space)
-=======
     # * <tt>:separator</tt> -- string separator for page HTML elements (default: single space)
     # 
     # HTML options:
@@ -65,7 +62,6 @@
     # * <tt>:remote</tt> -- sets to true the data-remote or remote attribute, depending of the inplementation of link_to
     #
     # Advanced options:
->>>>>>> 09c91df3
     # * <tt>:param_name</tt> -- parameter name for page number in URLs (default: <tt>:page</tt>)
     # * <tt>:params</tt> -- additional parameters when generating pagination links
     #   (eg. <tt>:controller => "foo", :action => nil</tt>)
@@ -117,21 +113,6 @@
     #
     # The default output contains HTML. Use ":html => false" for plain text.
     def page_entries_info(collection, options = {})
-<<<<<<< HEAD
-      model = options[:model]
-      model = collection.first.class unless model or collection.empty?
-      model ||= 'entry'
-      model_key = if model.respond_to? :model_name
-                    model.model_name.i18n_key  # ActiveModel::Naming
-                  else
-                    model.to_s.underscore
-                  end
-
-      if options.fetch(:html, true)
-        b, eb = '<b>', '</b>'
-        sp = '&nbsp;'
-        html_key = '_html'
-=======
       entry_name = options[:entry_name] ||
         (collection.empty?? 'entry' : collection.first.class.name.underscore.sub('_', ' '))
       
@@ -270,7 +251,6 @@
       if page and page != current_page
         classnames = span_class && span_class.index(' ') && span_class.split(' ', 2).last
         page_link page, text, :rel => rel_value(page), :class => classnames, :remote => @options[:remote]
->>>>>>> 09c91df3
       else
         b = eb = html_key = ''
         sp = ' '
