# encoding: utf-8
require File.expand_path('../lib/will_paginate/version', __FILE__)

<<<<<<< HEAD
Gem::Specification.new do |gem|
  gem.name    = 'will_paginate'
  gem.version = WillPaginate::VERSION::STRING
  gem.date    = Time.now.strftime('%Y-%m-%d')
  
  gem.summary = "Pagination for Rails"
  gem.description = "The will_paginate library provides a simple, yet powerful and extensible API for ActiveRecord pagination and rendering of pagination links in ActionView templates."
  
  gem.authors  = ['Mislav Marohnić', 'PJ Hyett']
  gem.email    = 'mislav.marohnic@gmail.com'
  gem.homepage = 'http://github.com/mislav/will_paginate/wikis'
  
  gem.rubyforge_project = nil
  gem.has_rdoc = true
  gem.rdoc_options = ['--main', 'README.rdoc', '--charset=UTF-8']
  gem.extra_rdoc_files = ['README.rdoc', 'LICENSE', 'CHANGELOG.rdoc']
  
  gem.files = Dir['Rakefile', '{bin,lib,rails,test,spec}/**/*', 'README*', 'LICENSE*'] & `git ls-files -z`.split("\0")
=======
Gem::Specification.new do |s|
  s.name    = 'will_paginate'
  s.version = WillPaginate::VERSION::STRING
  
  s.summary = "Adaptive pagination plugin for web frameworks and other applications"
  s.description = "The will_paginate library provides a simple, yet powerful and extensible API for pagination and rendering of page links in web application templates."
  
  s.authors  = ['Mislav Marohnić']
  s.email    = 'mislav.marohnic@gmail.com'
  s.homepage = 'http://github.com/mislav/will_paginate/wikis'
  
  s.rdoc_options = ['--main', 'README.rdoc', '--charset=UTF-8']
  s.extra_rdoc_files = ['README.rdoc', 'LICENSE', 'CHANGELOG.rdoc']
  
  s.files = Dir['Rakefile', '{bin,lib,test,spec}/**/*', 'README*', 'LICENSE*']
  s.files &= `git ls-files -z`.split("\0") if `type -t git 2>/dev/null || which git 2>/dev/null` && $?.success?
>>>>>>> a2648e77
end<|MERGE_RESOLUTION|>--- conflicted
+++ resolved
@@ -1,26 +1,6 @@
 # encoding: utf-8
 require File.expand_path('../lib/will_paginate/version', __FILE__)
 
-<<<<<<< HEAD
-Gem::Specification.new do |gem|
-  gem.name    = 'will_paginate'
-  gem.version = WillPaginate::VERSION::STRING
-  gem.date    = Time.now.strftime('%Y-%m-%d')
-  
-  gem.summary = "Pagination for Rails"
-  gem.description = "The will_paginate library provides a simple, yet powerful and extensible API for ActiveRecord pagination and rendering of pagination links in ActionView templates."
-  
-  gem.authors  = ['Mislav Marohnić', 'PJ Hyett']
-  gem.email    = 'mislav.marohnic@gmail.com'
-  gem.homepage = 'http://github.com/mislav/will_paginate/wikis'
-  
-  gem.rubyforge_project = nil
-  gem.has_rdoc = true
-  gem.rdoc_options = ['--main', 'README.rdoc', '--charset=UTF-8']
-  gem.extra_rdoc_files = ['README.rdoc', 'LICENSE', 'CHANGELOG.rdoc']
-  
-  gem.files = Dir['Rakefile', '{bin,lib,rails,test,spec}/**/*', 'README*', 'LICENSE*'] & `git ls-files -z`.split("\0")
-=======
 Gem::Specification.new do |s|
   s.name    = 'will_paginate'
   s.version = WillPaginate::VERSION::STRING
@@ -37,5 +17,4 @@
   
   s.files = Dir['Rakefile', '{bin,lib,test,spec}/**/*', 'README*', 'LICENSE*']
   s.files &= `git ls-files -z`.split("\0") if `type -t git 2>/dev/null || which git 2>/dev/null` && $?.success?
->>>>>>> a2648e77
 end